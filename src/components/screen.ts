import {assertExists} from "@davidsouther/jiffies/assert.js";
import {Updatable} from "@davidsouther/jiffies/dom/dom.js";
import {FC, State} from "@davidsouther/jiffies/dom/fc.js";
import {
    article,
    canvas,
    figure,
    header,
    div
} from "@davidsouther/jiffies/dom/html.js";
import {Memory, SCREEN} from "../simulator/cpu/memory.js";

const WHITE = "white";
const BLACK = "black";
type COLOR = typeof WHITE | typeof BLACK;

function get(mem: Memory, x: number, y: number): COLOR {
    const byte = mem.get(SCREEN + 32 * y + ((x / 16) | 0));
    const bit = byte & (1 << x % 16);
    return bit === 0 ? WHITE : BLACK;
}

function set(data: Uint8ClampedArray, x: number, y: number, value: COLOR) {
    const pixel = (y * 512 + x) * 4;
    const color = value === WHITE ? 255 : 0;
    data[pixel] = color;
    data[pixel + 1] = color;
    data[pixel + 2] = color;
    data[pixel + 3] = 255;
}

<<<<<<< HEAD
export const Screen = FC<
  { memory: Memory },
  { screen: Updatable<HTMLCanvasElement>; ctx: CanvasRenderingContext2D }
>("hack-screen", (el, { memory }) => {
  const screen = (el[State].screen ??= canvas({ width: 512, height: 256 }));
  const ctx = (el[State].ctx ??= screen.getContext("2d") ?? undefined);
=======
export const Screen = FC<{ memory: Memory },
    { screen: Updatable<HTMLCanvasElement>; ctx: CanvasRenderingContext2D }>("hack-screen", (el, {memory}) => {
    const screen = (el[State].screen ??= canvas({width: 512, height: 256}));
    const ctx = (el[State].ctx ??= screen.getContext("2d") ?? undefined);
>>>>>>> b0d47476

    if (ctx) {
        const image = assertExists(
            ctx.getImageData(0, 0, 512, 256),
            "Failed to create Context2d"
        );
        for (let col = 0; col < 512; col++) {
            for (let row = 0; row < 256; row++) {
                const color = get(memory, col, row);
                set(image.data, col, row, color);
            }
        }
        ctx.putImageData(image, 0, 0);
    }

<<<<<<< HEAD
  return article(
    { class: "no-shadow panel" },
    header("Display"),
    figure(
      {
        style: {
          textAlign: "center",
          borderTop: "2px solid gray",
          borderLeft: "2px solid gray",
          borderBottom: "2px solid lightgray",
          borderRight: "2px solid lightgray"
        },
      },
      screen
    )
  );
=======
    return article(
        {class: "no-shadow panel"},
        header("Display"),
        figure(
            div(
                {
                    style: {
                        width: "512px",
                        marginInline: "auto",
                        boxSizing: "content-box",
                        borderTop: "2px solid gray",
                        borderLeft: "2px solid gray",
                        borderBottom: "2px solid lightgray",
                        borderRight: "2px solid lightgray"
                    }
                },
                screen
            )
        )
    );
>>>>>>> b0d47476
});<|MERGE_RESOLUTION|>--- conflicted
+++ resolved
@@ -1,99 +1,73 @@
-import {assertExists} from "@davidsouther/jiffies/assert.js";
-import {Updatable} from "@davidsouther/jiffies/dom/dom.js";
-import {FC, State} from "@davidsouther/jiffies/dom/fc.js";
+import { assertExists } from "@davidsouther/jiffies/assert.js";
+import { Updatable } from "@davidsouther/jiffies/dom/dom.js";
+import { FC, State } from "@davidsouther/jiffies/dom/fc.js";
 import {
-    article,
-    canvas,
-    figure,
-    header,
-    div
+  article,
+  canvas,
+  figure,
+  header,
+  div,
 } from "@davidsouther/jiffies/dom/html.js";
-import {Memory, SCREEN} from "../simulator/cpu/memory.js";
+import { Memory, SCREEN } from "../simulator/cpu/memory.js";
 
 const WHITE = "white";
 const BLACK = "black";
 type COLOR = typeof WHITE | typeof BLACK;
 
 function get(mem: Memory, x: number, y: number): COLOR {
-    const byte = mem.get(SCREEN + 32 * y + ((x / 16) | 0));
-    const bit = byte & (1 << x % 16);
-    return bit === 0 ? WHITE : BLACK;
+  const byte = mem.get(SCREEN + 32 * y + ((x / 16) | 0));
+  const bit = byte & (1 << x % 16);
+  return bit === 0 ? WHITE : BLACK;
 }
 
 function set(data: Uint8ClampedArray, x: number, y: number, value: COLOR) {
-    const pixel = (y * 512 + x) * 4;
-    const color = value === WHITE ? 255 : 0;
-    data[pixel] = color;
-    data[pixel + 1] = color;
-    data[pixel + 2] = color;
-    data[pixel + 3] = 255;
+  const pixel = (y * 512 + x) * 4;
+  const color = value === WHITE ? 255 : 0;
+  data[pixel] = color;
+  data[pixel + 1] = color;
+  data[pixel + 2] = color;
+  data[pixel + 3] = 255;
 }
 
-<<<<<<< HEAD
 export const Screen = FC<
   { memory: Memory },
   { screen: Updatable<HTMLCanvasElement>; ctx: CanvasRenderingContext2D }
 >("hack-screen", (el, { memory }) => {
   const screen = (el[State].screen ??= canvas({ width: 512, height: 256 }));
   const ctx = (el[State].ctx ??= screen.getContext("2d") ?? undefined);
-=======
-export const Screen = FC<{ memory: Memory },
-    { screen: Updatable<HTMLCanvasElement>; ctx: CanvasRenderingContext2D }>("hack-screen", (el, {memory}) => {
-    const screen = (el[State].screen ??= canvas({width: 512, height: 256}));
-    const ctx = (el[State].ctx ??= screen.getContext("2d") ?? undefined);
->>>>>>> b0d47476
 
-    if (ctx) {
-        const image = assertExists(
-            ctx.getImageData(0, 0, 512, 256),
-            "Failed to create Context2d"
-        );
-        for (let col = 0; col < 512; col++) {
-            for (let row = 0; row < 256; row++) {
-                const color = get(memory, col, row);
-                set(image.data, col, row, color);
-            }
-        }
-        ctx.putImageData(image, 0, 0);
+  if (ctx) {
+    const image = assertExists(
+      ctx.getImageData(0, 0, 512, 256),
+      "Failed to create Context2d"
+    );
+    for (let col = 0; col < 512; col++) {
+      for (let row = 0; row < 256; row++) {
+        const color = get(memory, col, row);
+        set(image.data, col, row, color);
+      }
     }
+    ctx.putImageData(image, 0, 0);
+  }
 
-<<<<<<< HEAD
   return article(
     { class: "no-shadow panel" },
     header("Display"),
     figure(
-      {
-        style: {
-          textAlign: "center",
-          borderTop: "2px solid gray",
-          borderLeft: "2px solid gray",
-          borderBottom: "2px solid lightgray",
-          borderRight: "2px solid lightgray"
+      div(
+        {
+          style: {
+            width: "512px",
+            marginInline: "auto",
+            boxSizing: "content-box",
+            borderTop: "2px solid gray",
+            borderLeft: "2px solid gray",
+            borderBottom: "2px solid lightgray",
+            borderRight: "2px solid lightgray",
+          },
         },
-      },
-      screen
+        screen
+      )
     )
   );
-=======
-    return article(
-        {class: "no-shadow panel"},
-        header("Display"),
-        figure(
-            div(
-                {
-                    style: {
-                        width: "512px",
-                        marginInline: "auto",
-                        boxSizing: "content-box",
-                        borderTop: "2px solid gray",
-                        borderLeft: "2px solid gray",
-                        borderBottom: "2px solid lightgray",
-                        borderRight: "2px solid lightgray"
-                    }
-                },
-                screen
-            )
-        )
-    );
->>>>>>> b0d47476
 });